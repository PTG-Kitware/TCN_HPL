--- conflicted
+++ resolved
@@ -175,10 +175,6 @@
     for i, (pose, detections) in enumerate(
         zip(frame_patient_poses, frame_object_detections)
     ):
-<<<<<<< HEAD
-
-        if detection is None:
-=======
         if detections is None:
             continue
 
@@ -187,7 +183,6 @@
         if detection_id in feat_memo:
             # We've already processed this set
             feat = feat_memo[detection_id]
->>>>>>> 887277c4
             continue
 
         labels = detections.labels
